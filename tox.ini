--- conflicted
+++ resolved
@@ -1,9 +1,5 @@
 [tox]
-<<<<<<< HEAD
-envlist = py38, py39, py310, py311, py312
-=======
-envlist = py39, py310, py311
->>>>>>> 954fc18b
+envlist = py39, py310, py311, py312
 skip_missing_interpreters = true
 
 [pytest]
