--- conflicted
+++ resolved
@@ -9,13 +9,8 @@
 # To work with black some items must be ignored.
 # https://github.com/psf/black#how-black-wraps-lines
 [flake8]
-<<<<<<< HEAD
 exclude = .tox,tests/plugins/tool/black_tool_plugin/valid_package/format_errors.py
-ignore = E203, E231, W503, W504
-=======
-exclude = .tox
 ignore = E126, E203, E231, E241, W503, W504
->>>>>>> d27368d1
 
 # To work with black a specific configuration is required.
 # https://github.com/psf/black#how-black-wraps-lines
