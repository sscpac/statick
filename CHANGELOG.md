--- conflicted
+++ resolved
@@ -6,12 +6,6 @@
 
 ## Unreleased
 
-<<<<<<< HEAD
-## Fixed
-
-- Add check for an empty issue file before trying to read the line for NOLINT.
-  Crashes happen if trying to read a line that does not exist. (#467)
-=======
 ### Fixed
 
 - Add missing dependencies to install_requires.
@@ -19,8 +13,9 @@
   discovered) but they were not included in the package `install_requires`
   list of dependencies.
   Now installing statick in a fresh virtual environment will include and run all
-  the available tools.
->>>>>>> 7596ce9e
+  the available tools. (#465)
+- Add check for an empty issue file before trying to read the line for NOLINT.
+  Crashes happen if trying to read a line that does not exist. (#467)
 
 ## v0.9.2 - 2022-12-21
 
