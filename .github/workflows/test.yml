---
name: Statick

on: # NOLINT
  pull_request:
  push:
  schedule:
    - cron: '0 10 * * MON'
  workflow_dispatch:

jobs:
  build:

    runs-on: ${{ matrix.os }}
    strategy:
      matrix:
<<<<<<< HEAD
        os: [macos-latest, ubuntu-20.04, ubuntu-22.04, ubuntu-24.04, windows-latest]
        python-version: ['3.8', '3.9', '3.10', '3.11', '3.12']
=======
        os: [macos-latest, ubuntu-20.04, ubuntu-22.04, windows-latest]
        python-version: ['3.9', '3.10', '3.11']
>>>>>>> 954fc18b

    steps:
      - uses: actions/checkout@v4

      - uses: actions/setup-node@v4
        with:
          node-version: '16'

      - name: Set up Python ${{ matrix.python-version }}
        uses: actions/setup-python@v5
        with:
          python-version: ${{ matrix.python-version }}
          cache: 'pip'

      - name: Install dependencies
        run: |
          pip install --upgrade pip
          pip install .
          pip install .[test]
          pip install .[docs]

      # Remove apt repos that are known to break from time to time.
      # See https://github.com/actions/virtual-environments/issues/323
      - name: Remove broken apt repos [Ubuntu]
        if: matrix.os == 'ubuntu-20.04' || matrix.os == 'ubuntu-22.04'
        run: |
          for apt_file in `grep -lr microsoft /etc/apt/sources.list.d/`; do sudo rm $apt_file; done

      - name: Install tools (Linux)
        if: matrix.os == 'ubuntu-20.04' || matrix.os == 'ubuntu-22.04'
        run: |
          sudo apt-get update
          sudo apt-get install cccc
          sudo apt-get install clang
          sudo apt-get install clang-format
          sudo apt-get install clang-tidy
          sudo apt-get install cppcheck
          sudo apt-get install libpcre3-dev
          sudo apt-get install libperl-critic-perl
          sudo apt-get install libxml2
          sudo apt-get install libxml2-utils
          sudo apt-get install shellcheck
          sudo apt-get install uncrustify

      - name: Install clang tools (for unit tests)
        if: matrix.os == 'ubuntu-22.04'
        run: |
          sudo apt-get update
          sudo apt-get install clang-format-14
          sudo apt-get install clang-tidy-14

      - name: Install node tools
        if: matrix.os == 'ubuntu-20.04' || matrix.os == 'ubuntu-22.04'
        run: |
          npm install -g markdownlint-cli@0.21.0
          npm install -g npm-groovy-lint

      - name: Test with mypy
        run: |
          mypy --ignore-missing-imports --strict src/statick_tool/

      # Re-enable this step when statick-md switches from yapsy to entry points plugin approach.
      # - name: Statick markdown
      #   if: matrix.os == 'ubuntu-20.04' || matrix.os == 'ubuntu-22.04'
      #   run: |
      #     pip install statick-md
      #     statick . --check --profile documentation.yaml

      - name: Sphinx lint
        if: matrix.os == 'ubuntu-20.04' || matrix.os == 'ubuntu.22.04'
        uses: ammaraskar/sphinx-action@master
        with:
          docs-folder: 'docs/'

      - name: Test with tox
        run: |
          python -m tox

      - name: Upload coverage to Codecov
        uses: codecov/codecov-action@v4
        with:
          fail_ci_if_error: false
          token: ${{ secrets.CODECOV_TOKEN }}

      - name: Self check
        if: matrix.os == 'ubuntu-20.04' || matrix.os == 'ubuntu-22.04'
        run: |
          mkdir statick-output
          statick . --output-directory statick-output --check --profile self_check.yaml --log INFO<|MERGE_RESOLUTION|>--- conflicted
+++ resolved
@@ -14,13 +14,8 @@
     runs-on: ${{ matrix.os }}
     strategy:
       matrix:
-<<<<<<< HEAD
         os: [macos-latest, ubuntu-20.04, ubuntu-22.04, ubuntu-24.04, windows-latest]
-        python-version: ['3.8', '3.9', '3.10', '3.11', '3.12']
-=======
-        os: [macos-latest, ubuntu-20.04, ubuntu-22.04, windows-latest]
-        python-version: ['3.9', '3.10', '3.11']
->>>>>>> 954fc18b
+        python-version: ['3.9', '3.10', '3.11', '3.12']
 
     steps:
       - uses: actions/checkout@v4
