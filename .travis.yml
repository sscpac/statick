dist: xenial
sudo: required
language: python
python:
  - '3.6'
  - '3.7'
  - '3.8'
  - 'pypy3'

cache:
  - apt
  - pip

notifications:
  email:
    on_failure: never

before_install:
  - sudo sh -c "echo \"deb http://packages.ros.org/ros/ubuntu xenial main\" > /etc/apt/sources.list.d/ros-latest.list"
  - sudo apt-key adv --keyserver hkp://ha.pool.sks-keyservers.net:80 --recv-key C1CF6E31E6BADE8868B172B4F42ED6FBAB17C654
  - sudo apt-get update

install:
  - cat install.txt | xargs sudo apt-get install -y
  - cat ros-deps.txt | xargs sudo apt-get install -y
  - pip install -r requirements.txt
  - pip3 install -r requirements.txt
  - sudo rosdep init
  - rosdep update
  - sudo apt-get install -y nodejs-dev npm
  - sudo npm install -g n && sudo n stable
  - sudo npm install -g markdownlint-cli@0.21.0

# This stage is run against everything in the matrix (so every python version)
script:
  - pip install tox
  # Borrowed from flask-mongoengine
  - tox -e $(echo py$TRAVIS_PYTHON_VERSION | tr -d . | sed -e 's/pypypy/pypy/' | sed -e 's/-dev//')
  # Forces unit tests to take non-standard paths through code.
  - cp tests/plugins/tool/clang-format_tool_plugin/different-clang-format.cfg ~/.clang-format
  - cp statick_tool/rsc/.markdownlintrc ~/.markdownlintrc

jobs:
  include:
    # This adds a second parallel "test" stage (since we didn't specify
    # the stage name) just to run statick
    - stage: self_check
      python: '3.8'
<<<<<<< HEAD
      script: ./statick . --profile self_check.yaml
    # Force this to only run for one Python version
=======
      script:
        - ./statick . --profile self_check.yaml
        - statick . --user-paths statick_tool --profile documentation.yaml
      # Force this to only run for one Python version
>>>>>>> fe34232a
    - stage: documentation
      python: '3.8'
      install:
        - pip install -r requirements.txt
        - pip install -r requirements-docs.txt
      script:
        - travis-sphinx build
        - travis-sphinx deploy
    - stage: deploy
      provider: pypi
      user: tdenewiler
      password:
        secure: t4ewjCNq1cFlWrdz+dapN1FlGSi7HHZVlErDuVFJuVFeuBxcVOyDLoRhbcZsX4/bAirM5DAWKfR+MiucZ/Ut8D0r3YFjvyaf9FfnXlKCt0Z3V/FxwADsy489dDjY7M7H+2563k4NyR03rXO/0qsU/An1fROv0buycLA2+PwuYPUeM0eRwuYPgSDyL+84AYPHVqwU8p0VKw4Z58iGVzyzpy3tZN4jxne+bO8tXf+qj7lC1Oi53/kJvhG5XvdI8lIPZv6KyO4t7lNzrniS6+SbNQqFSYrJ0zh28iXhoA3iM0u2YbKvRcc2CduwQzykwzIMWlCRrvrRBsePpuDT4k9VDXeOaNbu5ZxLY87bZWsld/549itidtqjF1So8tcgdAS5aO1O6G4BqfXXIhBdRHKxiUrm2h28ubXq4eHvDjxXpE7YLMN2jiXptTXX5zVRo9gkCv4UPk/Ugsk2XQ234UByq3aQjgiFDreBh5SCqzEQtUgY10neoKsG0kigrAYMJH0xMxhr00mPXMWJI9dumGilSI/Cz1uQmXuMqBxXg2IwAfulBDG6rsYCHSw0mFJvFEqt5ifnyP9WtHozc3PHWY2+1RLlzCpEnezHyRWZ4HrcPSWUKdHy9INczOQ9U2G1MH1cXOgZ0+rnHMdtsg+mbo+Y/A9mbiVyLcxgznoE1fSsYI0=
      on:
        tags: true
      skip_existing: true<|MERGE_RESOLUTION|>--- conflicted
+++ resolved
@@ -42,19 +42,14 @@
 
 jobs:
   include:
-    # This adds a second parallel "test" stage (since we didn't specify
-    # the stage name) just to run statick
+      # This adds a second parallel "test" stage (since we didn't specify
+      # the stage name) just to run statick
     - stage: self_check
       python: '3.8'
-<<<<<<< HEAD
-      script: ./statick . --profile self_check.yaml
-    # Force this to only run for one Python version
-=======
       script:
         - ./statick . --profile self_check.yaml
         - statick . --user-paths statick_tool --profile documentation.yaml
       # Force this to only run for one Python version
->>>>>>> fe34232a
     - stage: documentation
       python: '3.8'
       install:
