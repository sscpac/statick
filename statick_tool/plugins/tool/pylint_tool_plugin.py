"""
Apply pylint tool and gather results.
"""
from __future__ import print_function
import subprocess
import shlex
import re

from statick_tool.tool_plugin import ToolPlugin
from statick_tool.issue import Issue


class PylintToolPlugin(ToolPlugin):
    """
    Apply pylint tool and gather results.
    """
    def get_name(self):
        """
        Get name of tool.
        """
        return "pylint"

    def scan(self, package, level):
        """
        Run tool and gather output.
        """
        flags = ["--msg-template='{abspath}:{line}: [{msg_id}({symbol}), "
                 "{obj}] {msg}'", "--reports=no"]
        user_flags = self.plugin_context.config.get_tool_config(self.get_name(), level, "flags")
        lex = shlex.shlex(user_flags, posix=True)
        lex.whitespace_split = True
        flags = flags + list(lex)

        total_output = []

        for src in package["python_src"]:
            try:
                subproc_args = ["pylint", src] + flags
                output = subprocess.check_output(subproc_args,
                                                 stderr=subprocess.STDOUT)
            except subprocess.CalledProcessError as ex:
                if ex.returncode != 32:
                    output = ex.output
                else:
                    print("Problem {}".format(ex.returncode))
                    print("{}".format(ex.output))
                    return None
            except OSError as ex:
                print("Couldn't find pylint executable! (%s)" % (ex))
                return None

            if self.plugin_context.args.show_tool_output:
                print("{}".format(output))

            total_output.append(output)

        with open(self.get_name() + ".log", "w") as fname:
            for output in total_output:
                fname.write(output)

        issues = self.parse_output(total_output)
        return issues

    def parse_output(self, total_output):
        """
        Parse tool output and report issues.
        """
        pylint_re = r"(.+):(\d+):\s\[(.+)\]\s(.+)"
        parse = re.compile(pylint_re)
        issues = []

        for output in total_output:
            for line in output.split("\n"):
                match = parse.match(line)
                if match:
                    if "," in match.group(3):
                        parts = match.group(3).split(",")
                        if parts[1].strip() == "":
                            issues.append(Issue(match.group(1), match.group(2),
                                                self.get_name(), parts[0], "5",
                                                match.group(4), None))
                        else:
                            issues.append(Issue(match.group(1), match.group(2),
                                                self.get_name(), parts[0], "5",
                                                parts[1].strip() + ": " +
                                                match.group(4), None))
                    else:
                        issues.append(Issue(match.group(1), match.group(2),
<<<<<<< HEAD
                                            self.get_name(), match.group(3),
                                            "5", match.group(4)))
=======
                                      self.get_name(), match.group(3),
                                      "5", match.group(4), None))
>>>>>>> 428b60f1

        return issues<|MERGE_RESOLUTION|>--- conflicted
+++ resolved
@@ -86,12 +86,7 @@
                                                 match.group(4), None))
                     else:
                         issues.append(Issue(match.group(1), match.group(2),
-<<<<<<< HEAD
-                                            self.get_name(), match.group(3),
-                                            "5", match.group(4)))
-=======
                                       self.get_name(), match.group(3),
                                       "5", match.group(4), None))
->>>>>>> 428b60f1
 
         return issues